--- conflicted
+++ resolved
@@ -144,13 +144,7 @@
 pub struct BaseFilter;
 impl Filter<Call> for BaseFilter {
 	fn filter(c: &Call) -> bool {
-<<<<<<< HEAD
-		!matches!(c,
-			Call::Registrar(paras_registrar::Call::swap {..})
-		)
-=======
-		!matches!(c, Call::Registrar(paras_registrar::Call::swap(..)))
->>>>>>> 3e903bb8
+		!matches!(c, Call::Registrar(paras_registrar::Call::swap {..}))
 	}
 }
 
@@ -977,10 +971,7 @@
 /// The type used to represent the kinds of proxying allowed.
 #[derive(
 	Copy, Clone, Eq, PartialEq, Ord, PartialOrd, Encode, Decode, RuntimeDebug, MaxEncodedLen,
-<<<<<<< HEAD
 	scale_info::TypeInfo
-=======
->>>>>>> 3e903bb8
 )]
 pub enum ProxyType {
 	Any,
@@ -1056,20 +1047,6 @@
 					Call::Treasury(..) | Call::Bounties(..) |
 					Call::Tips(..) | Call::Utility(..)
 			),
-<<<<<<< HEAD
-			ProxyType::Staking => matches!(c,
-				Call::Staking(..) |
-				Call::Session(..) |
-				Call::Utility(..)
-			),
-			ProxyType::IdentityJudgement => matches!(c,
-				Call::Identity(pallet_identity::Call::provide_judgement {..}) |
-				Call::Utility(..)
-			),
-			ProxyType::CancelProxy => matches!(c,
-				Call::Proxy(pallet_proxy::Call::reject_announcement {..})
-			)
-=======
 			ProxyType::Staking =>
 				matches!(c, Call::Staking(..) | Call::Session(..) | Call::Utility(..)),
 			ProxyType::IdentityJudgement => matches!(
@@ -1077,8 +1054,7 @@
 				Call::Identity(pallet_identity::Call::provide_judgement(..)) | Call::Utility(..)
 			),
 			ProxyType::CancelProxy =>
-				matches!(c, Call::Proxy(pallet_proxy::Call::reject_announcement(..))),
->>>>>>> 3e903bb8
+				matches!(c, Call::Proxy(pallet_proxy::Call::reject_announcement {..})),
 		}
 	}
 	fn is_superset(&self, o: &Self) -> bool {
