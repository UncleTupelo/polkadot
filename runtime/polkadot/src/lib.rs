--- conflicted
+++ resolved
@@ -833,10 +833,6 @@
 
 parameter_types! {
 	pub const ParathreadDeposit: Balance = 500 * DOLLARS;
-<<<<<<< HEAD
-	// pub const QueueSize: usize = 2; // TODO: [AJ] this is apparently unused, can we remove?
-=======
->>>>>>> 123b725a
 	pub const MaxRetries: u32 = 3;
 }
 
