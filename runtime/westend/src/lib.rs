--- conflicted
+++ resolved
@@ -440,10 +440,7 @@
 	type IdentificationTuple = <Self::KeyOwnerProofSystem as KeyOwnerProofSystem<(KeyTypeId, Vec<u8>)>>::IdentificationTuple;
 	type ReportOffence = Offences;
 	type BlockHashConversion = sp_runtime::traits::Identity;
-<<<<<<< HEAD
-
-=======
->>>>>>> 6e112c96
+
 	type XcmExecutive = ();
 }
 
