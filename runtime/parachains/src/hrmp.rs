--- conflicted
+++ resolved
@@ -1928,16 +1928,9 @@
 			register_parachain_with_balance(para_b, 110);
 			run_to_block(5, Some(vec![4, 5]));
 			Hrmp::init_open_channel(para_a, para_b, 2, 8).unwrap();
-<<<<<<< HEAD
 			Hrmp::accept_open_channel(para_b, para_a).unwrap();
-			assert_eq!(
-				<Test as Config>::Currency::free_balance(&para_a.into_account()),
-				80
-			);
-			assert_eq!(
-				<Test as Config>::Currency::free_balance(&para_b.into_account()),
-				95
-			);
+			assert_eq!(<Test as Config>::Currency::free_balance(&para_a.into_account()), 80);
+			assert_eq!(<Test as Config>::Currency::free_balance(&para_b.into_account()), 95);
 			run_to_block(8, Some(vec![8]));
 			assert!(channel_exists(para_a, para_b));
 
@@ -1950,26 +1943,8 @@
 			assert!(!channel_exists(para_a, para_b));
 			assert_storage_consistency_exhaustive();
 
-			assert_eq!(
-				<Test as Config>::Currency::free_balance(&para_a.into_account()),
-				100
-			);
-			assert_eq!(
-				<Test as Config>::Currency::free_balance(&para_b.into_account()),
-				110
-			);
-=======
-			assert_eq!(<Test as Config>::Currency::free_balance(&para_a.into_account()), 80);
+			assert_eq!(<Test as Config>::Currency::free_balance(&para_a.into_account()), 100);
 			assert_eq!(<Test as Config>::Currency::free_balance(&para_b.into_account()), 110);
-
-			// Request age is 1 out of 2
-			run_to_block(10, Some(vec![10]));
-			assert_eq!(<Test as Config>::Currency::free_balance(&para_a.into_account()), 80);
-
-			// Request age is 2 out of 2. The request should expire.
-			run_to_block(20, Some(vec![20]));
-			assert_eq!(<Test as Config>::Currency::free_balance(&para_a.into_account()), 100);
->>>>>>> 123b725a
 		});
 	}
 
@@ -1989,15 +1964,7 @@
 
 			// Start opening a channel a->b
 			Hrmp::init_open_channel(para_a, para_b, 2, 8).unwrap();
-<<<<<<< HEAD
 			assert_eq!(<Test as Config>::Currency::free_balance(&para_a.into_account()), 80);
-=======
-			Hrmp::accept_open_channel(para_b, para_a).unwrap();
-			assert_eq!(<Test as Config>::Currency::free_balance(&para_a.into_account()), 80);
-			assert_eq!(<Test as Config>::Currency::free_balance(&para_b.into_account()), 95);
-			run_to_block(8, Some(vec![8]));
-			assert!(channel_exists(para_a, para_b));
->>>>>>> 123b725a
 
 			// Then deregister one parachain, but don't wait two sessions until it takes effect.
 			// Instead, para_b will confirm the request, which will take place the same time
@@ -2016,7 +1983,6 @@
 		});
 	}
 
-<<<<<<< HEAD
 	#[test]
 	fn cancel_pending_open_channel_request() {
 		let para_a = 32.into();
@@ -2043,10 +2009,6 @@
 			run_to_block(10, Some(vec![10]));
 			assert!(!channel_exists(para_a, para_b));
 			assert_storage_consistency_exhaustive();
-=======
-			assert_eq!(<Test as Config>::Currency::free_balance(&para_a.into_account()), 100);
-			assert_eq!(<Test as Config>::Currency::free_balance(&para_b.into_account()), 110);
->>>>>>> 123b725a
 		});
 	}
 }