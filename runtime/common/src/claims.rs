--- conflicted
+++ resolved
@@ -16,13 +16,6 @@
 
 //! Pallet to process claims from Ethereum addresses.
 
-<<<<<<< HEAD
-use sp_std::{prelude::*, fmt::Debug};
-use sp_io::{hashing::keccak_256, crypto::secp256k1_ecdsa_recover};
-use frame_support::{ensure, traits::{Currency, Get, VestingSchedule, IsSubType}, weights::Weight};
-use parity_scale_codec::{Encode, Decode};
-use scale_info::TypeInfo;
-=======
 use frame_support::{
 	ensure,
 	traits::{Currency, Get, IsSubType, VestingSchedule},
@@ -31,7 +24,7 @@
 pub use pallet::*;
 use parity_scale_codec::{Decode, Encode};
 use primitives::v1::ValidityError;
->>>>>>> d5f651c1
+use scale_info::TypeInfo;
 #[cfg(feature = "std")]
 use serde::{self, Deserialize, Deserializer, Serialize, Serializer};
 use sp_io::{crypto::secp256k1_ecdsa_recover, hashing::keccak_256};
@@ -595,15 +588,10 @@
 
 /// Validate `attest` calls prior to execution. Needed to avoid a DoS attack since they are
 /// otherwise free to place on chain.
-<<<<<<< HEAD
 #[derive(Encode, Decode, Clone, Eq, PartialEq, TypeInfo)]
 #[scale_info(skip_type_params(T))]
-pub struct PrevalidateAttests<T: Config + Send + Sync>(sp_std::marker::PhantomData<T>) where
-=======
-#[derive(Encode, Decode, Clone, Eq, PartialEq)]
 pub struct PrevalidateAttests<T: Config + Send + Sync>(sp_std::marker::PhantomData<T>)
 where
->>>>>>> d5f651c1
 	<T as frame_system::Config>::Call: IsSubType<Call<T>>;
 
 impl<T: Config + Send + Sync> Debug for PrevalidateAttests<T>
@@ -1305,25 +1293,11 @@
 				})
 			);
 			assert_eq!(
-<<<<<<< HEAD
 				<Pallet<Test>>::validate_unsigned(source, &ClaimsCall::claim { dest: 0, ethereum_signature: EcdsaSignature([0; 65]) }),
 				InvalidTransaction::Custom(ValidityError::InvalidEthereumSignature.into()).into(),
 			);
 			assert_eq!(
 				<Pallet<Test>>::validate_unsigned(source, &ClaimsCall::claim { dest: 1, ethereum_signature: sig::<Test>(&bob(), &1u64.encode(), &[][..]) }),
-=======
-				<Pallet<Test>>::validate_unsigned(
-					source,
-					&ClaimsCall::claim(0, EcdsaSignature([0; 65]))
-				),
-				InvalidTransaction::Custom(ValidityError::InvalidEthereumSignature.into()).into(),
-			);
-			assert_eq!(
-				<Pallet<Test>>::validate_unsigned(
-					source,
-					&ClaimsCall::claim(1, sig::<Test>(&bob(), &1u64.encode(), &[][..]))
-				),
->>>>>>> d5f651c1
 				InvalidTransaction::Custom(ValidityError::SignerHasNoClaim.into()).into(),
 			);
 			let s = sig::<Test>(&dave(), &1u64.encode(), StatementKind::Regular.to_text());
@@ -1341,16 +1315,8 @@
 			assert_eq!(
 				<Pallet<Test>>::validate_unsigned(
 					source,
-<<<<<<< HEAD
 					&ClaimsCall::claim_attest { dest: 1, ethereum_signature: EcdsaSignature([0; 65]),
 					statement: StatementKind::Regular.to_text().to_vec() }
-=======
-					&ClaimsCall::claim_attest(
-						1,
-						EcdsaSignature([0; 65]),
-						StatementKind::Regular.to_text().to_vec()
-					)
->>>>>>> d5f651c1
 				),
 				InvalidTransaction::Custom(ValidityError::InvalidEthereumSignature.into()).into(),
 			);
