--- conflicted
+++ resolved
@@ -15,10 +15,7 @@
 serde_derive = { version = "1.0.117", optional = true }
 static_assertions = "1.1.0"
 
-<<<<<<< HEAD
 beefy-primitives = { git = "https://github.com/paritytech/grandpa-bridge-gadget", branch = "aj-metadata-vnext", default-features = false }
-=======
->>>>>>> 7aed7a2e
 sp-api = { git = "https://github.com/paritytech/substrate", branch = "master", default-features = false }
 inherents = { package = "sp-inherents", git = "https://github.com/paritytech/substrate", branch = "master", default-features = false }
 sp-std = { package = "sp-std", git = "https://github.com/paritytech/substrate", branch = "master", default-features = false }
@@ -40,12 +37,7 @@
 pallet-transaction-payment = { git = "https://github.com/paritytech/substrate", branch = "master", default-features = false }
 pallet-treasury = { git = "https://github.com/paritytech/substrate", branch = "master", default-features = false }
 pallet-election-provider-multi-phase = { git = "https://github.com/paritytech/substrate", branch = "master", default-features = false }
-<<<<<<< HEAD
-pallet-beefy = { git = "https://github.com/paritytech/grandpa-bridge-gadget", branch = "aj-metadata-vnext", default-features = false }
-pallet-mmr = { git = "https://github.com/paritytech/substrate", branch = "master", default-features = false }
-=======
-pallet-beefy-mmr = { git = "https://github.com/paritytech/grandpa-bridge-gadget", branch = "master", default-features = false }
->>>>>>> 7aed7a2e
+pallet-beefy-mmr = { git = "https://github.com/paritytech/grandpa-bridge-gadget", branch = "aj-metadata-vnext", default-features = false }
 
 frame-benchmarking = { git = "https://github.com/paritytech/substrate", branch = "master", default-features = false, optional = true }
 pallet-babe = { git = "https://github.com/paritytech/substrate", branch = "master", default-features=false, optional = true }
