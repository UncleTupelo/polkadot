--- conflicted
+++ resolved
@@ -14,85 +14,45 @@
 serde_derive = { version = "1.0.117", optional = true }
 smallvec = "1.6.1"
 
-<<<<<<< HEAD
-authority-discovery-primitives = { package = "sp-authority-discovery", git = "https://github.com/paritytech/substrate", default-features = false , branch = "rococo-v1" }
-babe-primitives = { package = "sp-consensus-babe", git = "https://github.com/paritytech/substrate", default-features = false , branch = "rococo-v1" }
-sp-api = { git = "https://github.com/paritytech/substrate", default-features = false , branch = "rococo-v1" }
-inherents = { package = "sp-inherents", git = "https://github.com/paritytech/substrate", default-features = false , branch = "rococo-v1" }
-offchain-primitives = { package = "sp-offchain", git = "https://github.com/paritytech/substrate", default-features = false , branch = "rococo-v1" }
-sp-std = { git = "https://github.com/paritytech/substrate", default-features = false , branch = "rococo-v1" }
-sp-io = { git = "https://github.com/paritytech/substrate", default-features = false , branch = "rococo-v1" }
-sp-runtime = { git = "https://github.com/paritytech/substrate", default-features = false , branch = "rococo-v1" }
-sp-staking = { git = "https://github.com/paritytech/substrate", default-features = false , branch = "rococo-v1" }
-sp-core = { git = "https://github.com/paritytech/substrate", default-features = false , branch = "rococo-v1" }
-sp-session = { git = "https://github.com/paritytech/substrate", default-features = false , branch = "rococo-v1" }
-sp-version = { git = "https://github.com/paritytech/substrate", default-features = false , branch = "rococo-v1" }
-frame-election-provider-support = { git = "https://github.com/paritytech/substrate", default-features = false , branch = "rococo-v1" }
-tx-pool-api = { package = "sp-transaction-pool", git = "https://github.com/paritytech/substrate", default-features = false , branch = "rococo-v1" }
-block-builder-api = { package = "sp-block-builder", git = "https://github.com/paritytech/substrate", default-features = false , branch = "rococo-v1" }
+authority-discovery-primitives = { package = "sp-authority-discovery", git = "https://github.com/paritytech/substrate", branch = "rococo-v1", default-features = false }
+babe-primitives = { package = "sp-consensus-babe", git = "https://github.com/paritytech/substrate", branch = "rococo-v1", default-features = false }
+beefy-primitives = { git = "https://github.com/paritytech/grandpa-bridge-gadget", branch = "rococo-v1", default-features = false }
+sp-api = { git = "https://github.com/paritytech/substrate", branch = "rococo-v1", default-features = false }
+inherents = { package = "sp-inherents", git = "https://github.com/paritytech/substrate", branch = "rococo-v1", default-features = false }
+offchain-primitives = { package = "sp-offchain", git = "https://github.com/paritytech/substrate", branch = "rococo-v1", default-features = false }
+sp-std = { git = "https://github.com/paritytech/substrate", branch = "rococo-v1", default-features = false }
+sp-io = { git = "https://github.com/paritytech/substrate", branch = "rococo-v1", default-features = false }
+sp-runtime = { git = "https://github.com/paritytech/substrate", branch = "rococo-v1", default-features = false }
+sp-staking = { git = "https://github.com/paritytech/substrate", branch = "rococo-v1", default-features = false }
+sp-core = { git = "https://github.com/paritytech/substrate", branch = "rococo-v1", default-features = false }
+sp-session = { git = "https://github.com/paritytech/substrate", branch = "rococo-v1", default-features = false }
+sp-version = { git = "https://github.com/paritytech/substrate", branch = "rococo-v1", default-features = false }
+frame-election-provider-support = { git = "https://github.com/paritytech/substrate", branch = "rococo-v1", default-features = false }
+tx-pool-api = { package = "sp-transaction-pool", git = "https://github.com/paritytech/substrate", branch = "rococo-v1", default-features = false }
+block-builder-api = { package = "sp-block-builder", git = "https://github.com/paritytech/substrate", branch = "rococo-v1", default-features = false }
 
-pallet-authority-discovery = { git = "https://github.com/paritytech/substrate", default-features = false , branch = "rococo-v1" }
-pallet-authorship = { git = "https://github.com/paritytech/substrate", default-features = false , branch = "rococo-v1" }
-pallet-babe = { git = "https://github.com/paritytech/substrate", default-features = false , branch = "rococo-v1" }
-pallet-balances = { git = "https://github.com/paritytech/substrate", default-features = false , branch = "rococo-v1" }
-pallet-transaction-payment = { git = "https://github.com/paritytech/substrate", default-features = false , branch = "rococo-v1" }
-pallet-transaction-payment-rpc-runtime-api = { git = "https://github.com/paritytech/substrate", default-features = false , branch = "rococo-v1" }
-frame-executive = { git = "https://github.com/paritytech/substrate", default-features = false , branch = "rococo-v1" }
-pallet-grandpa = { git = "https://github.com/paritytech/substrate", default-features = false , branch = "rococo-v1" }
-pallet-indices = { git = "https://github.com/paritytech/substrate", default-features = false , branch = "rococo-v1" }
-pallet-nicks = { git = "https://github.com/paritytech/substrate", default-features = false , branch = "rococo-v1" }
-pallet-offences = { git = "https://github.com/paritytech/substrate", default-features = false , branch = "rococo-v1" }
-pallet-randomness-collective-flip = { git = "https://github.com/paritytech/substrate", default-features = false , branch = "rococo-v1" }
-pallet-session = { git = "https://github.com/paritytech/substrate", default-features = false , branch = "rococo-v1" }
-frame-support = { git = "https://github.com/paritytech/substrate", default-features = false , branch = "rococo-v1" }
-pallet-staking = { git = "https://github.com/paritytech/substrate", default-features = false , branch = "rococo-v1" }
+pallet-authority-discovery = { git = "https://github.com/paritytech/substrate", branch = "rococo-v1", default-features = false }
+pallet-authorship = { git = "https://github.com/paritytech/substrate", branch = "rococo-v1", default-features = false }
+pallet-babe = { git = "https://github.com/paritytech/substrate", branch = "rococo-v1", default-features = false }
+pallet-balances = { git = "https://github.com/paritytech/substrate", branch = "rococo-v1", default-features = false }
+pallet-transaction-payment = { git = "https://github.com/paritytech/substrate", branch = "rococo-v1", default-features = false }
+pallet-transaction-payment-rpc-runtime-api = { git = "https://github.com/paritytech/substrate", branch = "rococo-v1", default-features = false }
+frame-executive = { git = "https://github.com/paritytech/substrate", branch = "rococo-v1", default-features = false }
+pallet-grandpa = { git = "https://github.com/paritytech/substrate", branch = "rococo-v1", default-features = false }
+pallet-indices = { git = "https://github.com/paritytech/substrate", branch = "rococo-v1", default-features = false }
+pallet-mmr-primitives = { git = "https://github.com/paritytech/substrate", branch = "rococo-v1", default-features = false }
+pallet-nicks = { git = "https://github.com/paritytech/substrate", branch = "rococo-v1", default-features = false }
+pallet-offences = { git = "https://github.com/paritytech/substrate", branch = "rococo-v1", default-features = false }
+pallet-randomness-collective-flip = { git = "https://github.com/paritytech/substrate", branch = "rococo-v1", default-features = false }
+pallet-session = { git = "https://github.com/paritytech/substrate", branch = "rococo-v1", default-features = false }
+frame-support = { git = "https://github.com/paritytech/substrate", branch = "rococo-v1", default-features = false }
+pallet-staking = { git = "https://github.com/paritytech/substrate", branch = "rococo-v1", default-features = false }
 pallet-staking-reward-curve = { git = "https://github.com/paritytech/substrate", branch = "rococo-v1" }
-frame-system = {git = "https://github.com/paritytech/substrate", default-features = false , branch = "rococo-v1" }
-frame-system-rpc-runtime-api = { git = "https://github.com/paritytech/substrate", default-features = false , branch = "rococo-v1" }
-pallet-timestamp = { git = "https://github.com/paritytech/substrate", default-features = false , branch = "rococo-v1" }
-pallet-sudo = { git = "https://github.com/paritytech/substrate", default-features = false , branch = "rococo-v1" }
-pallet-vesting = { git = "https://github.com/paritytech/substrate", default-features = false , branch = "rococo-v1" }
-=======
-authority-discovery-primitives = { package = "sp-authority-discovery", git = "https://github.com/paritytech/substrate", branch = "master", default-features = false }
-babe-primitives = { package = "sp-consensus-babe", git = "https://github.com/paritytech/substrate", branch = "master", default-features = false }
-beefy-primitives = { git = "https://github.com/paritytech/grandpa-bridge-gadget", branch = "master", default-features = false }
-sp-api = { git = "https://github.com/paritytech/substrate", branch = "master", default-features = false }
-inherents = { package = "sp-inherents", git = "https://github.com/paritytech/substrate", branch = "master", default-features = false }
-offchain-primitives = { package = "sp-offchain", git = "https://github.com/paritytech/substrate", branch = "master", default-features = false }
-sp-std = { git = "https://github.com/paritytech/substrate", branch = "master", default-features = false }
-sp-io = { git = "https://github.com/paritytech/substrate", branch = "master", default-features = false }
-sp-runtime = { git = "https://github.com/paritytech/substrate", branch = "master", default-features = false }
-sp-staking = { git = "https://github.com/paritytech/substrate", branch = "master", default-features = false }
-sp-core = { git = "https://github.com/paritytech/substrate", branch = "master", default-features = false }
-sp-session = { git = "https://github.com/paritytech/substrate", branch = "master", default-features = false }
-sp-version = { git = "https://github.com/paritytech/substrate", branch = "master", default-features = false }
-frame-election-provider-support = { git = "https://github.com/paritytech/substrate", branch = "master", default-features = false }
-tx-pool-api = { package = "sp-transaction-pool", git = "https://github.com/paritytech/substrate", branch = "master", default-features = false }
-block-builder-api = { package = "sp-block-builder", git = "https://github.com/paritytech/substrate", branch = "master", default-features = false }
-
-pallet-authority-discovery = { git = "https://github.com/paritytech/substrate", branch = "master", default-features = false }
-pallet-authorship = { git = "https://github.com/paritytech/substrate", branch = "master", default-features = false }
-pallet-babe = { git = "https://github.com/paritytech/substrate", branch = "master", default-features = false }
-pallet-balances = { git = "https://github.com/paritytech/substrate", branch = "master", default-features = false }
-pallet-transaction-payment = { git = "https://github.com/paritytech/substrate", branch = "master", default-features = false }
-pallet-transaction-payment-rpc-runtime-api = { git = "https://github.com/paritytech/substrate", branch = "master", default-features = false }
-frame-executive = { git = "https://github.com/paritytech/substrate", branch = "master", default-features = false }
-pallet-grandpa = { git = "https://github.com/paritytech/substrate", branch = "master", default-features = false }
-pallet-indices = { git = "https://github.com/paritytech/substrate", branch = "master", default-features = false }
-pallet-mmr-primitives = { git = "https://github.com/paritytech/substrate", branch = "master", default-features = false }
-pallet-nicks = { git = "https://github.com/paritytech/substrate", branch = "master", default-features = false }
-pallet-offences = { git = "https://github.com/paritytech/substrate", branch = "master", default-features = false }
-pallet-randomness-collective-flip = { git = "https://github.com/paritytech/substrate", branch = "master", default-features = false }
-pallet-session = { git = "https://github.com/paritytech/substrate", branch = "master", default-features = false }
-frame-support = { git = "https://github.com/paritytech/substrate", branch = "master", default-features = false }
-pallet-staking = { git = "https://github.com/paritytech/substrate", branch = "master", default-features = false }
-pallet-staking-reward-curve = { git = "https://github.com/paritytech/substrate", branch = "master" }
-frame-system = {git = "https://github.com/paritytech/substrate", branch = "master", default-features = false }
-frame-system-rpc-runtime-api = { git = "https://github.com/paritytech/substrate", branch = "master", default-features = false }
-pallet-timestamp = { git = "https://github.com/paritytech/substrate", branch = "master", default-features = false }
-pallet-sudo = { git = "https://github.com/paritytech/substrate", branch = "master", default-features = false }
-pallet-vesting = { git = "https://github.com/paritytech/substrate", branch = "master", default-features = false }
->>>>>>> 18e3d35d
+frame-system = {git = "https://github.com/paritytech/substrate", branch = "rococo-v1", default-features = false }
+frame-system-rpc-runtime-api = { git = "https://github.com/paritytech/substrate", branch = "rococo-v1", default-features = false }
+pallet-timestamp = { git = "https://github.com/paritytech/substrate", branch = "rococo-v1", default-features = false }
+pallet-sudo = { git = "https://github.com/paritytech/substrate", branch = "rococo-v1", default-features = false }
+pallet-vesting = { git = "https://github.com/paritytech/substrate", branch = "rococo-v1", default-features = false }
 
 runtime-common = { package = "polkadot-runtime-common", path = "../common", default-features = false }
 primitives = { package = "polkadot-primitives", path = "../../primitives", default-features = false }
