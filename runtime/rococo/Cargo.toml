--- conflicted
+++ resolved
@@ -35,12 +35,8 @@
 pallet-authority-discovery = { git = "https://github.com/paritytech/substrate", branch = "master", default-features = false }
 pallet-authorship = { git = "https://github.com/paritytech/substrate", branch = "master", default-features = false }
 pallet-babe = { git = "https://github.com/paritytech/substrate", branch = "master", default-features = false }
-<<<<<<< HEAD
 pallet-beefy = { git = "https://github.com/paritytech/grandpa-bridge-gadget", branch = "aj-metadata-vnext", default-features = false }
-=======
-pallet-beefy = { git = "https://github.com/paritytech/grandpa-bridge-gadget", branch = "master", default-features = false }
-pallet-beefy-mmr = { git = "https://github.com/paritytech/grandpa-bridge-gadget", branch = "master", default-features = false }
->>>>>>> 7aed7a2e
+pallet-beefy-mmr = { git = "https://github.com/paritytech/grandpa-bridge-gadget", branch = "aj-metadata-vnext", default-features = false }
 pallet-balances = { git = "https://github.com/paritytech/substrate", branch = "master", default-features = false }
 pallet-collective = { git = "https://github.com/paritytech/substrate", branch = "master", default-features = false }
 pallet-grandpa = { git = "https://github.com/paritytech/substrate", branch = "master", default-features = false }
