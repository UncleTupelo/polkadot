--- conflicted
+++ resolved
@@ -20,30 +20,8 @@
 // `construct_runtime!` does a lot of recursion and requires us to increase the limit to 256.
 #![recursion_limit = "256"]
 
-<<<<<<< HEAD
-use pallet_transaction_payment::CurrencyAdapter;
-use sp_std::prelude::*;
-use sp_std::collections::btree_map::BTreeMap;
-use parity_scale_codec::{Encode, Decode, MaxEncodedLen};
-use scale_info::TypeInfo;
-use primitives::v1::{
-	AccountId, AccountIndex, Balance, BlockNumber, Hash, Nonce, Signature, Moment,
-	GroupRotationInfo, CoreState, Id, ValidationCode, ValidationCodeHash, CandidateEvent,
-	ValidatorId, ValidatorIndex, CommittedCandidateReceipt, OccupiedCoreAssumption,
-	PersistedValidationData, InboundDownwardMessage, InboundHrmpMessage,
-	SessionInfo as SessionInfoData,
-};
-use runtime_common::{
-	SlowAdjustingFeeUpdate, impls::ToAuthor, BlockHashCount, BlockWeights, BlockLength, RocksDbWeight,
-};
-use runtime_parachains::{
-	self,
-	runtime_api_impl::v1 as runtime_api_impl,
-};
-=======
 use authority_discovery_primitives::AuthorityId as AuthorityDiscoveryId;
 use beefy_primitives::{crypto::AuthorityId as BeefyId, mmr::MmrLeafVersion};
->>>>>>> d5f651c1
 use frame_support::{
 	construct_runtime, parameter_types,
 	traits::{All, Filter, IsInVec, KeyOwnerProofSystem, OnRuntimeUpgrade, Randomness},
@@ -68,6 +46,7 @@
 	BlockHashCount, BlockLength, BlockWeights, RocksDbWeight, SlowAdjustingFeeUpdate,
 };
 use runtime_parachains::{self, runtime_api_impl::v1 as runtime_api_impl};
+use scale_info::TypeInfo;
 use sp_core::{OpaqueMetadata, RuntimeDebug};
 use sp_runtime::{
 	create_runtime_str, generic, impl_opaque_keys,
@@ -1104,10 +1083,7 @@
 /// The type used to represent the kinds of proxying allowed.
 #[derive(
 	Copy, Clone, Eq, PartialEq, Ord, PartialOrd, Encode, Decode, RuntimeDebug, MaxEncodedLen,
-<<<<<<< HEAD
-	TypeInfo
-=======
->>>>>>> d5f651c1
+	TypeInfo,
 )]
 pub enum ProxyType {
 	Any,
@@ -1122,14 +1098,9 @@
 	fn filter(&self, c: &Call) -> bool {
 		match self {
 			ProxyType::Any => true,
-<<<<<<< HEAD
 			ProxyType::CancelProxy => matches!(c,
 				Call::Proxy(pallet_proxy::Call::reject_announcement {..})
 			)
-=======
-			ProxyType::CancelProxy =>
-				matches!(c, Call::Proxy(pallet_proxy::Call::reject_announcement(..))),
->>>>>>> d5f651c1
 		}
 	}
 	fn is_superset(&self, o: &Self) -> bool {
