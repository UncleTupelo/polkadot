// Copyright 2020 Parity Technologies (UK) Ltd.
// This file is part of Polkadot.

// Polkadot is free software: you can redistribute it and/or modify
// it under the terms of the GNU General Public License as published by
// the Free Software Foundation, either version 3 of the License, or
// (at your option) any later version.

// Polkadot is distributed in the hope that it will be useful,
// but WITHOUT ANY WARRANTY; without even the implied warranty of
// MERCHANTABILITY or FITNESS FOR A PARTICULAR PURPOSE.  See the
// GNU General Public License for more details.

// You should have received a copy of the GNU General Public License
// along with Polkadot.  If not, see <http://www.gnu.org/licenses/>.

<<<<<<< HEAD
use crate::{Assets, PhantomData};
use frame_support::{dispatch::GetDispatchInfo, weights::Weight};
use sp_runtime::traits::Saturating;
use parity_scale_codec::Decode;
use sp_std::result::Result;
use xcm::v0::{Error, GetWeight, MultiAsset, MultiLocation, Order, Xcm, XcmWeightInfo};
=======
use crate::Assets;
use frame_support::weights::Weight;
use sp_std::result::Result;
use xcm::v0::{Error, MultiAsset, MultiLocation, Xcm};
>>>>>>> 28823045

/// Determine the weight of an XCM message.
pub trait WeightBounds<Call> {
	/// Return the minimum amount of weight that an attempted execution of this message would definitely
	/// consume.
	///
	/// This is useful to gauge how many fees should be paid up front to begin execution of the message.
	/// It is not useful for determining whether execution should begin lest it result in surpassing weight
	/// limits - in that case `deep` is the function to use.
	fn shallow(message: &mut Xcm<Call>) -> Result<Weight, ()>;

	/// Return the deep amount of weight, over `shallow` that complete, successful and worst-case execution of
	/// `message` would incur.
	///
	/// This is perhaps overly pessimistic for determining how many fees should be paid for up-front since
	/// fee payment (or any other way of offsetting the execution costs such as an voucher-style NFT) may
	/// happen in stages throughout execution of the XCM.
	///
	/// A reminder: if it is possible that `message` may have alternative means of successful completion
	/// (perhaps a conditional path), then the *worst case* weight must be reported.
	///
	/// This is guaranteed equal to the eventual sum of all `shallow` XCM messages that get executed through
	/// any internal effects. Inner XCM messages may be executed by:
	/// - `Order::BuyExecution`
	fn deep(message: &mut Xcm<Call>) -> Result<Weight, ()>;

	/// Return the total weight for executing `message`.
	fn weight(message: &mut Xcm<Call>) -> Result<Weight, ()> {
		Self::shallow(message)?.checked_add(Self::deep(message)?).ok_or(())
	}
}

/// A means of getting approximate weight consumption for a given destination message executor and a
/// message.
pub trait UniversalWeigher {
	/// Get the upper limit of weight required for `dest` to execute `message`.
	fn weigh(dest: MultiLocation, message: Xcm<()>) -> Result<Weight, ()>;
}

/// Charge for weight in order to execute XCM.
pub trait WeightTrader: Sized {
	/// Create a new trader instance.
	fn new() -> Self;

	/// Purchase execution weight credit in return for up to a given `fee`. If less of the fee is required
	/// then the surplus is returned. If the `fee` cannot be used to pay for the `weight`, then an error is
	/// returned.
	fn buy_weight(&mut self, weight: Weight, payment: Assets) -> Result<Assets, Error>;

	/// Attempt a refund of `weight` into some asset. The caller does not guarantee that the weight was
	/// purchased using `buy_weight`.
	///
	/// Default implementation refunds nothing.
	fn refund_weight(&mut self, _weight: Weight) -> MultiAsset {
		MultiAsset::None
	}
}

impl WeightTrader for () {
	fn new() -> Self {
		()
	}
	fn buy_weight(&mut self, _: Weight, _: Assets) -> Result<Assets, Error> {
		Err(Error::Unimplemented)
	}
}

struct FinalXcmWeight<W, C>(PhantomData<(W, C)>);
impl<W, C> WeightBounds<C> for FinalXcmWeight<W, C>
where
	W: XcmWeightInfo<C>,
	C: Decode + GetDispatchInfo,
	Xcm<C>: GetWeight<W>,
	Order<C>: GetWeight<W>,
{
	fn shallow(message: &mut Xcm<C>) -> Result<Weight, ()> {
		let weight = match message {
			Xcm::RelayedFrom { ref mut message, .. } => {
				let relay_message_weight = Self::shallow(message.as_mut())?;
				message.weight().saturating_add(relay_message_weight)
			},
			// These XCM
			Xcm::WithdrawAsset { effects, .. } |
			Xcm::ReserveAssetDeposit { effects, .. } |
			Xcm::TeleportAsset { effects, .. } => {
				let inner: Weight = effects.iter_mut().map(|effect| effect.weight()).sum();
				message.weight().saturating_add(inner)
			},
			// The shallow weight of `Transact` is the full weight of the message, thus there is no
			// deeper weight.
			Xcm::Transact { call, .. } => {
				let call_weight = call.ensure_decoded()?.get_dispatch_info().weight;
				message.weight().saturating_add(call_weight)
			},
			// These
			Xcm::QueryResponse { .. } |
			Xcm::TransferAsset { .. } |
			Xcm::TransferReserveAsset { .. } |
			Xcm::HrmpNewChannelOpenRequest { .. } |
			Xcm::HrmpChannelAccepted { .. } |
			Xcm::HrmpChannelClosing { .. } => message.weight(),
		};

		Ok(weight)
	}

	fn deep(message: &mut Xcm<C>) -> Result<Weight, ()> {
		let weight = match message {
			// `RelayFrom` needs to account for the deep weight of the internal message.
			Xcm::RelayedFrom { ref mut message, .. } => Self::deep(message.as_mut())?,
			// These XCM have internal effects which are not accounted for in the `shallow` weight.
			Xcm::WithdrawAsset { effects, .. } |
			Xcm::ReserveAssetDeposit { effects, .. } |
			Xcm::TeleportAsset { effects, .. } => {
				let mut extra: Weight = 0;
				for effect in effects.iter_mut() {
					match effect {
						Order::BuyExecution { xcm, .. } =>
							for message in xcm.iter_mut() {
								extra.saturating_accrue({
									let shallow = Self::shallow(message)?;
									let deep = Self::deep(message)?;
									shallow.saturating_add(deep)
								});
							},
						_ => {},
					}
				}
				extra
			},
			// These XCM do not have any deeper weight.
			Xcm::Transact { .. } |
			Xcm::QueryResponse { .. } |
			Xcm::TransferAsset { .. } |
			Xcm::TransferReserveAsset { .. } |
			Xcm::HrmpNewChannelOpenRequest { .. } |
			Xcm::HrmpChannelAccepted { .. } |
			Xcm::HrmpChannelClosing { .. } => 0,
		};

		Ok(weight)
	}
}<|MERGE_RESOLUTION|>--- conflicted
+++ resolved
@@ -14,19 +14,12 @@
 // You should have received a copy of the GNU General Public License
 // along with Polkadot.  If not, see <http://www.gnu.org/licenses/>.
 
-<<<<<<< HEAD
 use crate::{Assets, PhantomData};
 use frame_support::{dispatch::GetDispatchInfo, weights::Weight};
+use parity_scale_codec::Decode;
 use sp_runtime::traits::Saturating;
-use parity_scale_codec::Decode;
 use sp_std::result::Result;
 use xcm::v0::{Error, GetWeight, MultiAsset, MultiLocation, Order, Xcm, XcmWeightInfo};
-=======
-use crate::Assets;
-use frame_support::weights::Weight;
-use sp_std::result::Result;
-use xcm::v0::{Error, MultiAsset, MultiLocation, Xcm};
->>>>>>> 28823045
 
 /// Determine the weight of an XCM message.
 pub trait WeightBounds<Call> {
@@ -107,27 +100,27 @@
 			Xcm::RelayedFrom { ref mut message, .. } => {
 				let relay_message_weight = Self::shallow(message.as_mut())?;
 				message.weight().saturating_add(relay_message_weight)
-			},
+			}
 			// These XCM
-			Xcm::WithdrawAsset { effects, .. } |
-			Xcm::ReserveAssetDeposit { effects, .. } |
-			Xcm::TeleportAsset { effects, .. } => {
+			Xcm::WithdrawAsset { effects, .. }
+			| Xcm::ReserveAssetDeposit { effects, .. }
+			| Xcm::TeleportAsset { effects, .. } => {
 				let inner: Weight = effects.iter_mut().map(|effect| effect.weight()).sum();
 				message.weight().saturating_add(inner)
-			},
+			}
 			// The shallow weight of `Transact` is the full weight of the message, thus there is no
 			// deeper weight.
 			Xcm::Transact { call, .. } => {
 				let call_weight = call.ensure_decoded()?.get_dispatch_info().weight;
 				message.weight().saturating_add(call_weight)
-			},
+			}
 			// These
-			Xcm::QueryResponse { .. } |
-			Xcm::TransferAsset { .. } |
-			Xcm::TransferReserveAsset { .. } |
-			Xcm::HrmpNewChannelOpenRequest { .. } |
-			Xcm::HrmpChannelAccepted { .. } |
-			Xcm::HrmpChannelClosing { .. } => message.weight(),
+			Xcm::QueryResponse { .. }
+			| Xcm::TransferAsset { .. }
+			| Xcm::TransferReserveAsset { .. }
+			| Xcm::HrmpNewChannelOpenRequest { .. }
+			| Xcm::HrmpChannelAccepted { .. }
+			| Xcm::HrmpChannelClosing { .. } => message.weight(),
 		};
 
 		Ok(weight)
@@ -138,33 +131,34 @@
 			// `RelayFrom` needs to account for the deep weight of the internal message.
 			Xcm::RelayedFrom { ref mut message, .. } => Self::deep(message.as_mut())?,
 			// These XCM have internal effects which are not accounted for in the `shallow` weight.
-			Xcm::WithdrawAsset { effects, .. } |
-			Xcm::ReserveAssetDeposit { effects, .. } |
-			Xcm::TeleportAsset { effects, .. } => {
+			Xcm::WithdrawAsset { effects, .. }
+			| Xcm::ReserveAssetDeposit { effects, .. }
+			| Xcm::TeleportAsset { effects, .. } => {
 				let mut extra: Weight = 0;
 				for effect in effects.iter_mut() {
 					match effect {
-						Order::BuyExecution { xcm, .. } =>
+						Order::BuyExecution { xcm, .. } => {
 							for message in xcm.iter_mut() {
 								extra.saturating_accrue({
 									let shallow = Self::shallow(message)?;
 									let deep = Self::deep(message)?;
 									shallow.saturating_add(deep)
 								});
-							},
-						_ => {},
+							}
+						}
+						_ => {}
 					}
 				}
 				extra
-			},
+			}
 			// These XCM do not have any deeper weight.
-			Xcm::Transact { .. } |
-			Xcm::QueryResponse { .. } |
-			Xcm::TransferAsset { .. } |
-			Xcm::TransferReserveAsset { .. } |
-			Xcm::HrmpNewChannelOpenRequest { .. } |
-			Xcm::HrmpChannelAccepted { .. } |
-			Xcm::HrmpChannelClosing { .. } => 0,
+			Xcm::Transact { .. }
+			| Xcm::QueryResponse { .. }
+			| Xcm::TransferAsset { .. }
+			| Xcm::TransferReserveAsset { .. }
+			| Xcm::HrmpNewChannelOpenRequest { .. }
+			| Xcm::HrmpChannelAccepted { .. }
+			| Xcm::HrmpChannelClosing { .. } => 0,
 		};
 
 		Ok(weight)
